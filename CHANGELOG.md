## v0.9.9 (in development)

### New features & improvements:

<<<<<<< HEAD
- System check for deferred builtin which should always be switched off.
-
=======
- Implemented weak (memcache) locking to contrib.locking
>>>>>>> a75584c3

### Bug fixes:

- Fixed a minor bug where entities were still added to memcache (but not fetched from it) with `DJANGAE_CACHE_ENABLED=False`.  This fix now allows disabling the cache to be a successful workaround for https://code.google.com/p/googleappengine/issues/detail?id=7876.
- Fixed a bug where entities could still be fetched from memcache with `DJANGAE_CACHE_ENABLED=False` when saving in a transaction or deleting them.
- Fixed overlap filtering on RelatedListField and RelatedSetField (Thanks Grzes!)
- Fixed various issues with `djangae.contrib.mappers.defer_iteration`, so that it no longers gets stuck deferring tasks or hitting memory limit errors when uses on large querysets.

### Documentation:

- Improved documentation for `djangae.contrib.mappers.defer_iteration`.


## v0.9.8 (release date: 6th December 2016)

### New features & improvements:

- Cleaned up and refactored internal implementation of `SimulatedContentTypeManager`. Now also allows patching `ContentType` manager in migrations.
- Add ability to specify GAE target instance for remote command with `--app_id` flag
- When App Engine raises an `InvalidSenderError` when trying to send an email, Djangae now logs the 'from' address which is invalid (App Engine doesn't include it in the error).

### Bug fixes:

- Fixed an issue where Django Debug Toolbar would get a `UnicodeDecodeError` if a query contained a non-ascii character.
- Fixed an issue where getting and flushing a specific `TaskQueue` using the test stub (including when using `djangae.test.TestCase.process_task_queues`) would flush all task queues.
- Fixed a bug in our forced contenttypes migration
- Fixed `./manage.py runserver` not working with Django 1.10 and removed a RemovedInDjango110Warning message at startup.
- Restore `--nothreading` functionality to runserver (this went away when we dropped support for the old dev_appserver)
- Fixed a bug where the `dumpurls` command had stopped working due to subtle import changes.
- Utilise `get_serving_url` to get the correct url for serving images from Cloud Storage.
- Fixed a side effect of that ^ introduction of `get_serving_url` which would add an entity group to any transaction in which it was called (due to the Datastore read done by `get_serving_url`).
- Fixed fetching url for non images after introduction of `get_serving_url` call inside `CloudStorage` url method.
- Fixed fetching url for files after introduction of `get_serving_url` call inside `BlobstoreStorage` url method when file is bigger than 32MB.
- Fixed `gauth` middleware to update user email address if it gets changed


## v0.9.7 (release date: 11th August 2016)

### New features & improvements:

- Added support for Django 1.10.
- Changed the querying of `ListField` and `SetField`, which now works similiarly to PostgreSQL ArrayField. `isnull` lookup has been replaced with `isempty`, `exact` with `contains` and `in` with `overlap`. This is a breaking change, so stick to Djangae 0.9.6 or update your code.
- Made a slight efficiency improvement so that `my_queryset.filter(pk__in=other_queryset)` will use `other_queryset.values_list('pk')` rather than fetching the full objects.
- Added clearsessions view.

### Bug fixes:

- Fixed a circular import in djangae.db.utils.
- Fixed sandbox problem with non-final django versions in the testapp.
- Fixed a bug where the console URL stored in a mapreduce job's status entity was incorrect.

### Documentation:

- Added documentation about querying `ListField` and `SetField`.


## v0.9.6 (release date: 1st August 2016)

### New features & improvements:

- ALLOWED_HOSTS is now set to ("*",) by default as App Engine deals with routing and this prevents
  users being confused when their deployed app returns 400 responses.
- Added version string to `__init__`.
- Added an `--install_deps` flag to the `runtests.sh` script to allow triggering of dependency installation without having to delete the SDK folder.
- Added an `--install_sdk` flag to both the `runtests.sh` script and to the `install_deps.py` script in the bundled 'testapp'.
- The `count()` method on `ShardedCounterField` is deprecated because its function was ambiguous or misleading and was often mistakenly used instead of `value()`. It is replaced with a `shard_count()` method.
- It is now possible to have a per-app djangaeidx.yaml file which can be distributed. The indexes in this file
  are combined in memory with the ones from the project root's djangaeidx.yaml. This means that a user of your app
  will not be required to run queries to generate indexes or manually add them to their project file.
- Made a small performance improvement to avoid checking for changes to djangaeindx.yaml files when on production.

### Bug fixes:

- Fixed a regression that prevented precreated users from logging in when `DJANGAE_CREATE_UNKNOWN_USER` is False.
- Fixed a bug where the IntegrityError for a unique constraint violation could mention the wrong field(s).
- Changed the default value of `DJANGAE_CREATE_UNKNOWN_USER` to `True` to match the original behaviour.
- Fixed a bug where simulate contenttypes was required even on a SQL database
- Fixed a bug where filtering on an empty PK would result in an inequality filter being used
- Fixed a bug where making a projection query on time or datetime fields will return truncated values without microseconds
- Fixed a test which could intermittently fail (`test_ordering_on_sparse_field`).
- Fixed a bug where an empty upload_to argument to FileField would result in a broken "./" folder in Cloud Storage.
- Fixed an issue where pre-created users may not have been able to log in if the email address associated with their Google account differed in case to the email address saved in their pre-created User object.
- Made configuration changes to the bundled 'testapp' to allow the `runserver` command to work.
- Fixed a bug in the `install_deps.py` script in the bundled 'testapp' where it would always re-install the App Engine SDK, even if it already existed.

### Documentation:

- Added documentation for:
    - Creating users for gauth.
    - djangaeidx.yaml.
- Improved documentation for:
    - Installation
    - Transactions
    - JSONField
    - RelatedSetField
    - Running management commands locally and remotely
- Fixed incorrect documentation for:
    - The restrictions on projection queries.
- Removed "experimental" flag from the "namespaces" feature of the Datastore DB backend.

## v0.9.5 (release date: 6th June 2016)

### New features & improvements:

- Added the ability to pre-create users in the Django admin who can then log in via Google Accounts.  (Previously you could only pre-create users via the shell.)
- Added new `assert_login_required` and `assert_login_admin` methods to `djangae.test.TestCase`.
- Improved ordering of `sys.path` so that libraries in the application folder take precedence over libraries that are bundled with the SDK (with some hard-to-avoid exceptions).
- Added `djangae.contrib.locking`, for preventing simultaneous executing of functions or blocks of code.
- Moved and renamed several functions from `djangae.utils` to `djangae.environment`.
- Added new task utility functions: `is_in_task()`, `task_name()`, `task_queue_name()`, `task_retry_count()`.
- Extended runserver's file watcher patching to allow ignoring of directories.
- Add tasks utility functions to djangae.environment.
- Alias DatastorePaginator -> Paginator, and DatastorePage -> Page to be more like Django
- Moved `ContentType` patching to `djangae.contrib.contenttypes`. `DJANGAE_SIMULATE_CONTENTTYPES` setting has been removed, add `djangae.contrib.contenttypes` to `INSTALLED_APPS` instead. `djangae.contrib.contenttypes` needs to be after `django.contrib.contenttypes` in the `INSTALLED_APPS` order.
- Allow customization of which user data is synced in gauth `AuthenticationMiddleware`.
- Allow passing `on_change` callback run when ShardedCounter is changed.

### Bug fixes:

- Fixed `atomic` and `non_atomic` transaction decorators/context managers so that they can be called recursively.
- Fix `JSONField` behaviour in forms: it's properly validating JSON string before saving
it and returns json object, not string when accessed through `cleaned_data`.
- Fixing `ListFormField.clean` to return `[]` instead of `None` for empty values.
- Fix computed field `None` values.
- Made retrieving `blob-key` in `BlobstoreFileUploadHandler` easier by using `content_type_extra`. This removes
ugly hacks from before Django 1.7, and fixes issue with regex in `BlobstoreFileUploadHandler` not recognizing
filenames properly.
- Making auth backend catch race condition when creating a new user.
- Fix for `RelatedIterator` that fails when related iterated fields model is set as string.
- Ensure `MapReduceTask `uses the db returned by the application router(s) unless explicitly passed.
- Fixed bug with `__iexact` indexer where values containing underscores would not be correctly indexed.  (Existing objects will need to be re-saved to be correctly indexed.)
- Allow running Djangae tests with non-stable, non-master version of Django.

### Documentation:

- Added a note about `dumpurls` command in documentation
- Updated contributing documentation

## v0.9.4 (release date: 4th April 2016)

This is our first release bringing support for Django 1.9, and dropping support for 1.7.

If you're still using Django 1.7 in your project:
- Upgrade! 1.7 is no longer supported upstream either and has known security issues
- If you can't upgrade, either pin your requirements on 0.9.3 release, or use the 1-7-stable branch, which may receive small fixes if necessary.

### New features & improvements:

 - Added support for Django 1.9
 - The deletion query code has been rewritten entirely to use `DeleteAsync` and now tries to perform deletions in transactional batches of 25. This should result in improved performance but may introduce subtle changes in behaviour, please keep an eye out for issues. For more details take a look at the extensive comment in the `DeleteCommand` class for all the reasons why this is particularly tricky to get right and keep fast.
 - Refactored unique constrains to make them more robust and reliable, fixing edge cases that could cause duplication of unique values.
 - Refactored `InsertCommand` (related to the unique constrains), performance improvements.
 - The Google auth backend has been updated, and a new setting `DJANGAE_CREATE_UNKNOWN_USER` has been added. This replaces the previous settings `DJANGAE_FORCE_USER_PRE_CREATION` and `DJANGAE_ALLOW_USER_PRE_CREATION`.
  - For new projects, `DJANGAE_CREATE_UNKNOWN_USER` defaults to False, meaning you will have to create user objects in the database with matching email addresses to allow people to access your site. For existing projects, the auth backend will recognise the old auth-related settings.
  - If `DJANGAE_CREATE_UNKNOWN_USER=True` then a Django user object will be created automatically when a user accesses your site (if there is no matching user already).
 - Added support for `keep_parents=True` in concrete model inheritance
 - Added support for filters aside from exact on special lookups like `__month` or `__day`. So things like `datefield__month__gt=X` work now
 - Replaced `ensure_instance_included` with `ensure_instance_consistent`
 - Added `ensure_instances_consistent` for the multiple object case
 - Added option to pass `_target` argument to `defer_iteration` in mappers

### Bug fixes:

 - Fixed a bug when saving forms with a RelatedListField or RelatedSetField (#607)
 - JSONField fixes after removing SubfieldBase dependency - to_python added and default value not converted to string anymore

### Documentation:

 - Improvements to storage documentation
 - Replaced links in docs to use https version


## v0.9.3 (release date: 8th March 2016)

### New features & improvements:
- Added support for namespaces
- Refactored cache
- Added Djangae's `CharField` that limits the length by bytes, not characters.
- Improved exception message when encountering multiple inequality filters or uniqueness validation
- Now allowing to override `google_acl` option when uploading to Google Cloud Storage
- Added `BinaryField`
- Added documentation for storage backends
- Added `DJANGAE_IGNORE_REGEXES` settings that allows to only restart dev server for changes on specific filenames. In default, restart dev server only when a `.py`, `.html` or `.yaml` file changes
- Allow `MapReduceTask` tasks to be run on a specific task queue
- Added `ensure_instance_included` to `djangae.db.consistency`
- `djangae.contrib.gauth` now always add users with their emails lowercased
- Provided limited options for `on_delete` on `RelatedSetField` and `RelatedListField`
- Renamed `AppEngineUserAPI` to `AppEngineUserAPIBackend`

### Bug fixes:
- Special indexing now works on fields that are primary keys too
- Fixed a bug with special indexing of datetime fields, that now allows for `__year` or `__month` lookups
- Allow serializing queries containing non-ascii characters
- Don't parse floats as decimals, fixing a bug that causes them to be returned as strings after multiple saves
- `.distinct(x).values_list(x)` no longer cause an error due to the same column being projected twice
- Don't die in `allow_mode_write` if the tempfile module is unavailable
- Fix problems with querying on related fields
- Fixed bug when using `RelatedListField` on a form
- Don't allow ordering by a `TextField`
- Properly limiting number of results when excludes are used<|MERGE_RESOLUTION|>--- conflicted
+++ resolved
@@ -2,12 +2,8 @@
 
 ### New features & improvements:
 
-<<<<<<< HEAD
 - System check for deferred builtin which should always be switched off.
--
-=======
 - Implemented weak (memcache) locking to contrib.locking
->>>>>>> a75584c3
 
 ### Bug fixes:
 
