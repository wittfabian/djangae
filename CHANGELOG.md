--- conflicted
+++ resolved
@@ -14,12 +14,9 @@
  - Fixed performance issues and bugs in the Djangae core paginator
  - Fix several issues with the test sandbox
  - Initialize the app_identity stub in the test sandbox
-<<<<<<< HEAD
  - Replace `print()` statements with `logging.debug()` in all unittests
  - Silence stdout output during testing
-=======
  - Logging output silenced during `manage.py test` execution
->>>>>>> 07b8062f
 
 ## v0.9.10
 
