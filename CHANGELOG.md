--- conflicted
+++ resolved
@@ -12,12 +12,9 @@
 - Improve the approx SQL representation of Datastore commands (update, delete etc.)
 - Default value for failure_behaviour in `process_task_queues` is now `RAISE_ERROR`. Tasks will no longer fail silently when processed using this method in unit tests.
 - Add djangae.compat to handle SDK structural changes
-<<<<<<< HEAD
 - Added custom `FileField` and `ImageField` which accept an optional `url_field` argument to allow you to specify the name of another field on the model on which the URL to the file or image is cached.
-=======
 - Add a ComputedNullBooleanField
 - Updated the `sleuth` library in djangae.contrib
->>>>>>> 84443983
 
 ### Bug fixes:
 
