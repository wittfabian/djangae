## v0.9.11 (in development)

### New features & improvements:

- Add support for querying JSONFields in a similar way to the PostgreSQL JSONField
- Allow special indexers to index `None` as well as remove unused index properties from the entity
- Added IDs to system check errors, allowing them to be silenced
- Computed fields now allow the computing function to be passed as a string containing the name of a method, rather than the function object itself.
- `ListField` and `SetField` can now still be pickled when a non-callable default is specified. This was preventing them being used
 in migrations.
- Improve the approx SQL representation of Datastore commands (update, delete etc.)

### Bug fixes:

 - Fixed performance issues and bugs in the Djangae core paginator
 - Fix several issues with the test sandbox
 - Initialize the app_identity stub in the test sandbox
 - Replace `print()` statements with `logging.debug()` in all unittests
 - Silence stdout output during testing
 - Logging output silenced during `manage.py test` execution
<<<<<<< HEAD
 - Add .flake8 file to move towards enforcement code standard
=======
 - Fix management command `--help` output
 - Create .editorconfig to ensure basic editor settings are consistent between users
>>>>>>> dac813c5

## v0.9.10

### New features & improvements:

 - A new contrib app `djangae.contrib.processing.mapreduce` has been added to provide a Django-friendly API to mapreduce. The existing
   `djangae.contrib.mappers` API has been reimplemented in terms of `djangae.contrib.processing.mapreduce`
 - Add support for the latest App Engine SDK (1.9.51)
 - The default ports for the API server, admin server and blobstore service have changed to 8010, 8011, and 8012 respectively to avoid clashes with modules
 - Switched the default storage backend (in settings_base.py) to cloud storage. If you need to retain compatibility make sure you
 override the `DEFAULT_FILE_STORAGE` setting to point to `'djangae.storage.BlobstoreStorage'`.
 - Added AsyncMultiQuery as a replacement for Google's MultiQuery (which doesn't exist on Cloud Datastore).  This is the first step towards support for Cloud Datastore and therefore Flexible Environment.
 - Added a configurable memory limit to the context cache, limited the number of instances cached from query results and corrected `disable_cache` behaviour.
- Added support for running migrations on the Datastore using Django migrations.
- Added a test to confirm query slicing works correctly.
- Added `ComputedCollationField` to generate correct ordering for unicode strings.
- Changed CloudStorage and BlobstoreStorage storage backends to return HTTPS URLs for images (instead of the previous protocol-relative URLs).
- Implemented an entirely new means of storing the indexes for contains and icontains queries. **If you have existing
  entities which use the current indexing, you MUST set `DJANGAE_USE_LEGACY_CONTAINS_LOGIC = True` in your settings!!**
  This will be removed in the next release of Djangae so you'll need to re-save your entities with this setting set to False before upgrading (see [detailed release notes](docs/release_notes/0_9_10.md)).
- Added support for the 1.9.54 SDK
- Implemented a full application that can be deployed to production GAE for testing real-world scenarios against GCP environment
- Added `djangae.contrib.backup` app

### Bug fixes:

 - When running the local sandbox, if a port clash is detected then the next port will be used (this was broken before)
 - Accessing the Datastore from outside tests will no longer throw an error when using the test sandbox
 - Fix an error which occurred when a migrations module is not importable
 - The in-context cache is now reliably wiped when the testbed is initialized for each test.
 - Fixed an ImportError when the SDK is not on sys.path.
 - Fix issue where serialization of IterableFields resulted in invalid JSON
 - Updated the documenation to say that DJANGAE_CREATE_UNKNOWN_USER defaults to True.
 - Fixed a hard requirement on PIL/Pillow when running the tests. Now, the images stub will not be available if Pillow isn't installed.
 - os.environ is now correctly updated with task headers when using process_task_queues in tests
 - process_task_queues can now be controlled by passing the `failure_behaviour` argument as appropriate
 - process_task_queues will no longer propagate exceptions from tasks, instead use the `failure_behaviour` to control what happens
   if an exception occurs in a task
 - Ensure that the order of values in a RelatedListField are respected when updated via a form.
 - Make mapreduce optional again (#926).
 - Fixed a bug where filter(pk__gt=0) would return no results, rather than all of them
 - We no longer truncate string keys automatically and the max string key length is now the Datastore supported 1500 bytes
 - Fixed AsyncMultiQuery offset and limiting

## v0.9.9 (release date: 27th March 2017)

### New features & improvements:

- Added preliminary support for Django 1.11 (not yet released, don't upgrade yet!)
- The system check for session_csrf now works with the MIDDLEWARE setting when using Django >= 1.10.
- System check for deferred builtin which should always be switched off.
- Implemented weak (memcache) locking to contrib.locking
- The `disable_cache` decorator now wraps the returned function with functools.wraps
- `prefetch_related()` now works on RelatedListField and RelatedSetField
- Added a test for Model.objects.none().filter(pk=xyz) type filters
- Use `user.is_authenticated` instead of `user.is_authenticated()` when using Django >= 1.10.
- Added `max_length` and `min_length` validation support to `ListField`, `SetField`, `RelatedListField` and `RelatedSetField`.
- Moved checks verifying csrf, csp and template loader configuration from djangae-scaffold into Djangae.
- Renamed `contrib.gauth.datastore` and `contrib.gauth.sql` to `contrib.gauth_datastore` and `contrib.gauth_sql` respectively.
    - This change requires you to update your settings to reference the new app names.
    - The old names still work for now but will trigger deprecation warnings.
    - DB table names for Datastore-based models have not changed.  DB table name for the SQL User model has changed, but wasn't entirely usable before anyway.
- Moved everything from `contrib.gauth.common.*` to the parent `contrib.gauth` module.  I.e. removed the `.common` part.
    - This change requires you to update your application to reference/import from the new paths.
    - The old paths still work for now but will trigger deprecation warnings.
- Cleaned up the query fetching code to be more readable. Moved where result fetching happens to be inline with other backends, which makes Django Debug Toolbar query profiling output correct
- Cleaned up app_id handling in --sandbox management calls
- The default GCS bucket name is now cached when first read, saving on RPC calls
- Updated `AppEngineSecurityMiddleware` to work with Django >= 1.10
- Added a test for prefetching via RelatedSetField/RelatedListField. Cleaned up some related code.
- Allow the sandbox argument to be at any position.
- Added some tests for the management command code.
- Added a test to prove that the ordering specified on a model's `_meta` is used for pagination, when no custom order has been specified on the query set.
- Added a `@task_or_admin_only` decorator to `djangae.environment` to allow restricting views to tasks (including crons) or admins of the application.

### Bug fixes:

- Fixed a minor bug where entities were still added to memcache (but not fetched from it) with `DJANGAE_CACHE_ENABLED=False`.  This fix now allows disabling the cache to be a successful workaround for https://code.google.com/p/googleappengine/issues/detail?id=7876.
- Fixed a bug where entities could still be fetched from memcache with `DJANGAE_CACHE_ENABLED=False` when saving in a transaction or deleting them.
- Fixed overlap filtering on RelatedListField and RelatedSetField (Thanks Grzes!)
- Fixed various issues with `djangae.contrib.mappers.defer_iteration`, so that it no longers gets stuck deferring tasks or hitting memory limit errors when uses on large querysets.
- Fixed an issue where having a ForeignKey to a ContentType would cause an issue when querying due to the large IDs produced by djangae.contrib.contenttypes's SimulatedContentTypesManager.
- Fix a problem with query parsing which would throw a NotSupportedError on Django 1.8 if you used an empty Q() object in a filter
- Cascade deletions will now correctly batch object collection within the datastore query limits, fixing errors on deletion.
- Fixed missing `_deferred` attribute in Django models for versions >= 1.10
- Fixed an error when submitting an empty JSONFormField
- Fixed a bug where an error would be thrown if you loaded an entity with a JSONField that had non-JSON data, now the data is returned unaltered
- Fixed a bug where only("pk") wouldn't perform a keys_only query
- Dropped the deprecated patterns() from contrib.locking.urls
- Fixed a bug where search indexes weren't saved when they were generated in the local shell
- Fixed a bug where permissions wouldn't be created when using Django's PermissionsMixin on the datastore (for some reason)
- Fixed a bug where a user's username would be set to the string 'None' if username was not populated on an admin form
- Fixed `djangae.contrib.mappers.defer.defer_iteration` to allow inequality filters in querysets
- Fixed a bug in `djangae.contrib.mappers.defer.defer_iteration` where `_shard` would potentially ignore the first element of the queryset
- Fixed an incompatibility between appstats and the cloud storage backend due to RPC calls being made in the __init__ method
- Fixed a bug where it wasn't possible to add validators to djangae.fields.CharField
- Fixed a bug where entries in `RelatedSetField`s and `RelatedListField`s weren't being converted to the same type as the primary key of the model
- Fixed a bug where running tests would incorrectly load the real search stub before the test version
- Fixed a bug where IDs weren't reserved with the datastore allocator immediately and so could end up with a race-condition where an ID could be reused
- Fixed runserver port not being passed to devappserver

### Documentation:

- Improved documentation for `djangae.contrib.mappers.defer_iteration`.
- Changed the installation documentation to reflect the correct way to launch tests


## v0.9.8 (release date: 6th December 2016)

### New features & improvements:

- Cleaned up and refactored internal implementation of `SimulatedContentTypeManager`. Now also allows patching `ContentType` manager in migrations.
- Add ability to specify GAE target instance for remote command with `--app_id` flag
- When App Engine raises an `InvalidSenderError` when trying to send an email, Djangae now logs the 'from' address which is invalid (App Engine doesn't include it in the error).

### Bug fixes:

- Fixed an issue where Django Debug Toolbar would get a `UnicodeDecodeError` if a query contained a non-ascii character.
- Fixed an issue where getting and flushing a specific `TaskQueue` using the test stub (including when using `djangae.test.TestCase.process_task_queues`) would flush all task queues.
- Fixed a bug in our forced contenttypes migration
- Fixed `./manage.py runserver` not working with Django 1.10 and removed a RemovedInDjango110Warning message at startup.
- Restore `--nothreading` functionality to runserver (this went away when we dropped support for the old dev_appserver)
- Fixed a bug where the `dumpurls` command had stopped working due to subtle import changes.
- Utilise `get_serving_url` to get the correct url for serving images from Cloud Storage.
- Fixed a side effect of that ^ introduction of `get_serving_url` which would add an entity group to any transaction in which it was called (due to the Datastore read done by `get_serving_url`).
- Fixed fetching url for non images after introduction of `get_serving_url` call inside `CloudStorage` url method.
- Fixed fetching url for files after introduction of `get_serving_url` call inside `BlobstoreStorage` url method when file is bigger than 32MB.
- Fixed `gauth` middleware to update user email address if it gets changed


## v0.9.7 (release date: 11th August 2016)

### New features & improvements:

- Added support for Django 1.10.
- Changed the querying of `ListField` and `SetField`, which now works similiarly to PostgreSQL ArrayField. `isnull` lookup has been replaced with `isempty`, `exact` with `contains` and `in` with `overlap`. This is a breaking change, so stick to Djangae 0.9.6 or update your code.
- Made a slight efficiency improvement so that `my_queryset.filter(pk__in=other_queryset)` will use `other_queryset.values_list('pk')` rather than fetching the full objects.
- Added clearsessions view.

### Bug fixes:

- Fixed a circular import in djangae.db.utils.
- Fixed sandbox problem with non-final django versions in the testapp.
- Fixed a bug where the console URL stored in a mapreduce job's status entity was incorrect.

### Documentation:

- Added documentation about querying `ListField` and `SetField`.


## v0.9.6 (release date: 1st August 2016)

### New features & improvements:

- ALLOWED_HOSTS is now set to ("*",) by default as App Engine deals with routing and this prevents
  users being confused when their deployed app returns 400 responses.
- Added version string to `__init__`.
- Added an `--install_deps` flag to the `runtests.sh` script to allow triggering of dependency installation without having to delete the SDK folder.
- Added an `--install_sdk` flag to both the `runtests.sh` script and to the `install_deps.py` script in the bundled 'testapp'.
- The `count()` method on `ShardedCounterField` is deprecated because its function was ambiguous or misleading and was often mistakenly used instead of `value()`. It is replaced with a `shard_count()` method.
- It is now possible to have a per-app djangaeidx.yaml file which can be distributed. The indexes in this file
  are combined in memory with the ones from the project root's djangaeidx.yaml. This means that a user of your app
  will not be required to run queries to generate indexes or manually add them to their project file.
- Made a small performance improvement to avoid checking for changes to djangaeindx.yaml files when on production.

### Bug fixes:

- Fixed a regression that prevented precreated users from logging in when `DJANGAE_CREATE_UNKNOWN_USER` is False.
- Fixed a bug where the IntegrityError for a unique constraint violation could mention the wrong field(s).
- Changed the default value of `DJANGAE_CREATE_UNKNOWN_USER` to `True` to match the original behaviour.
- Fixed a bug where simulate contenttypes was required even on a SQL database
- Fixed a bug where filtering on an empty PK would result in an inequality filter being used
- Fixed a bug where making a projection query on time or datetime fields will return truncated values without microseconds
- Fixed a test which could intermittently fail (`test_ordering_on_sparse_field`).
- Fixed a bug where an empty upload_to argument to FileField would result in a broken "./" folder in Cloud Storage.
- Fixed an issue where pre-created users may not have been able to log in if the email address associated with their Google account differed in case to the email address saved in their pre-created User object.
- Made configuration changes to the bundled 'testapp' to allow the `runserver` command to work.
- Fixed a bug in the `install_deps.py` script in the bundled 'testapp' where it would always re-install the App Engine SDK, even if it already existed.

### Documentation:

- Added documentation for:
    - Creating users for gauth.
    - djangaeidx.yaml.
- Improved documentation for:
    - Installation
    - Transactions
    - JSONField
    - RelatedSetField
    - Running management commands locally and remotely
- Fixed incorrect documentation for:
    - The restrictions on projection queries.
- Removed "experimental" flag from the "namespaces" feature of the Datastore DB backend.

## v0.9.5 (release date: 6th June 2016)

### New features & improvements:

- Added the ability to pre-create users in the Django admin who can then log in via Google Accounts.  (Previously you could only pre-create users via the shell.)
- Added new `assert_login_required` and `assert_login_admin` methods to `djangae.test.TestCase`.
- Improved ordering of `sys.path` so that libraries in the application folder take precedence over libraries that are bundled with the SDK (with some hard-to-avoid exceptions).
- Added `djangae.contrib.locking`, for preventing simultaneous executing of functions or blocks of code.
- Moved and renamed several functions from `djangae.utils` to `djangae.environment`.
- Added new task utility functions: `is_in_task()`, `task_name()`, `task_queue_name()`, `task_retry_count()`.
- Extended runserver's file watcher patching to allow ignoring of directories.
- Add tasks utility functions to djangae.environment.
- Alias DatastorePaginator -> Paginator, and DatastorePage -> Page to be more like Django
- Moved `ContentType` patching to `djangae.contrib.contenttypes`. `DJANGAE_SIMULATE_CONTENTTYPES` setting has been removed, add `djangae.contrib.contenttypes` to `INSTALLED_APPS` instead. `djangae.contrib.contenttypes` needs to be after `django.contrib.contenttypes` in the `INSTALLED_APPS` order.
- Allow customization of which user data is synced in gauth `AuthenticationMiddleware`.
- Allow passing `on_change` callback run when ShardedCounter is changed.

### Bug fixes:

- Fixed `atomic` and `non_atomic` transaction decorators/context managers so that they can be called recursively.
- Fix `JSONField` behaviour in forms: it's properly validating JSON string before saving
it and returns json object, not string when accessed through `cleaned_data`.
- Fixing `ListFormField.clean` to return `[]` instead of `None` for empty values.
- Fix computed field `None` values.
- Made retrieving `blob-key` in `BlobstoreFileUploadHandler` easier by using `content_type_extra`. This removes
ugly hacks from before Django 1.7, and fixes issue with regex in `BlobstoreFileUploadHandler` not recognizing
filenames properly.
- Making auth backend catch race condition when creating a new user.
- Fix for `RelatedIterator` that fails when related iterated fields model is set as string.
- Ensure `MapReduceTask `uses the db returned by the application router(s) unless explicitly passed.
- Fixed bug with `__iexact` indexer where values containing underscores would not be correctly indexed.  (Existing objects will need to be re-saved to be correctly indexed.)
- Allow running Djangae tests with non-stable, non-master version of Django.

### Documentation:

- Added a note about `dumpurls` command in documentation
- Updated contributing documentation

## v0.9.4 (release date: 4th April 2016)

This is our first release bringing support for Django 1.9, and dropping support for 1.7.

If you're still using Django 1.7 in your project:
- Upgrade! 1.7 is no longer supported upstream either and has known security issues
- If you can't upgrade, either pin your requirements on 0.9.3 release, or use the 1-7-stable branch, which may receive small fixes if necessary.

### New features & improvements:

 - Added support for Django 1.9
 - The deletion query code has been rewritten entirely to use `DeleteAsync` and now tries to perform deletions in transactional batches of 25. This should result in improved performance but may introduce subtle changes in behaviour, please keep an eye out for issues. For more details take a look at the extensive comment in the `DeleteCommand` class for all the reasons why this is particularly tricky to get right and keep fast.
 - Refactored unique constrains to make them more robust and reliable, fixing edge cases that could cause duplication of unique values.
 - Refactored `InsertCommand` (related to the unique constrains), performance improvements.
 - The Google auth backend has been updated, and a new setting `DJANGAE_CREATE_UNKNOWN_USER` has been added. This replaces the previous settings `DJANGAE_FORCE_USER_PRE_CREATION` and `DJANGAE_ALLOW_USER_PRE_CREATION`.
  - For new projects, `DJANGAE_CREATE_UNKNOWN_USER` defaults to False, meaning you will have to create user objects in the database with matching email addresses to allow people to access your site. For existing projects, the auth backend will recognise the old auth-related settings.
  - If `DJANGAE_CREATE_UNKNOWN_USER=True` then a Django user object will be created automatically when a user accesses your site (if there is no matching user already).
 - Added support for `keep_parents=True` in concrete model inheritance
 - Added support for filters aside from exact on special lookups like `__month` or `__day`. So things like `datefield__month__gt=X` work now
 - Replaced `ensure_instance_included` with `ensure_instance_consistent`
 - Added `ensure_instances_consistent` for the multiple object case
 - Added option to pass `_target` argument to `defer_iteration` in mappers

### Bug fixes:

 - Fixed a bug when saving forms with a RelatedListField or RelatedSetField (#607)
 - JSONField fixes after removing SubfieldBase dependency - to_python added and default value not converted to string anymore

### Documentation:

 - Improvements to storage documentation
 - Replaced links in docs to use https version


## v0.9.3 (release date: 8th March 2016)

### New features & improvements:
- Added support for namespaces
- Refactored cache
- Added Djangae's `CharField` that limits the length by bytes, not characters.
- Improved exception message when encountering multiple inequality filters or uniqueness validation
- Now allowing to override `google_acl` option when uploading to Google Cloud Storage
- Added `BinaryField`
- Added documentation for storage backends
- Added `DJANGAE_IGNORE_REGEXES` settings that allows to only restart dev server for changes on specific filenames. In default, restart dev server only when a `.py`, `.html` or `.yaml` file changes
- Allow `MapReduceTask` tasks to be run on a specific task queue
- Added `ensure_instance_included` to `djangae.db.consistency`
- `djangae.contrib.gauth` now always add users with their emails lowercased
- Provided limited options for `on_delete` on `RelatedSetField` and `RelatedListField`
- Renamed `AppEngineUserAPI` to `AppEngineUserAPIBackend`

### Bug fixes:
- Special indexing now works on fields that are primary keys too
- Fixed a bug with special indexing of datetime fields, that now allows for `__year` or `__month` lookups
- Allow serializing queries containing non-ascii characters
- Don't parse floats as decimals, fixing a bug that causes them to be returned as strings after multiple saves
- `.distinct(x).values_list(x)` no longer cause an error due to the same column being projected twice
- Don't die in `allow_mode_write` if the tempfile module is unavailable
- Fix problems with querying on related fields
- Fixed bug when using `RelatedListField` on a form
- Don't allow ordering by a `TextField`
- Properly limiting number of results when excludes are used
- Allow migrations to work on gauth sql User model<|MERGE_RESOLUTION|>--- conflicted
+++ resolved
@@ -18,12 +18,9 @@
  - Replace `print()` statements with `logging.debug()` in all unittests
  - Silence stdout output during testing
  - Logging output silenced during `manage.py test` execution
-<<<<<<< HEAD
- - Add .flake8 file to move towards enforcement code standard
-=======
  - Fix management command `--help` output
  - Create .editorconfig to ensure basic editor settings are consistent between users
->>>>>>> dac813c5
+ - Add .flake8 file to move towards enforcement code standard
 
 ## v0.9.10
 
