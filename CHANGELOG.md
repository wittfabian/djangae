## v0.9.12 (in development)

### New features & improvements:

- Take some steps to make the code Python 3 compatible.
- Additional option to not start mapper pipeline; and provide outputs to finalize function.
- `atomic()` (when used as a context manager) now returns an object representing the current transaction
- Added `djangae.db.transaction.current_transaction()` to return the same thing from inside an `atomic()` decorator
- Added `Transaction.has_been_read(instance)`, `Transaction.has_been_written` and `Transaction.refresh_if_unread(instance)` which allows writing safe transactional code.
- Added `Transaction.has_already_been_read(instance)` and `Transaction.refresh_if_unread(instance)` which allows writing safe transactional code.
- Added App Engine SDK version check on project startup.

### Bug fixes:

- Fixed `ImportError` when running `./manage.py runserver` and the SDK is not already on the Python import path.
- Fix a ValueError when sharding string keys in the migrations mapper library.
- Fixed Djangae's project description on pypi.org.
- Fixed installing dependencies when running tests with pip version 10.
- Worked around a bug where App Engine would return projected values as `str` instead of `unicode`
- Replace binary values in sql value generation with `<binary>` identifier.
- Fix a couple sql unicode bugs.
- Use single quotes for sql string literals, and do not quote integers.
- Fixed a bug in the AsyncMultiQuery that would prevent returning all results in the case when an `OR` query was used with an offset and some entities matched more than one branch of the `OR` query.
- Add an option to ignore pull tasks in testing
- Fix occasions where the default value of a field would not be correctly set on save()
- Simplified the atomic() and non_atomic() decorator/context managers to hopefully eliminate edge-case/threading bugs that have been seen.
- Fix a bug where the context cache would be incorrectly set after leaving a non_atomic block
- Fixed serialization/deserialization of JSONFields
<<<<<<< HEAD
- Fixed migrations failing to map all entities of a kind.
=======
- Mapping queryset should support shard slicing.
>>>>>>> 8f3e64a0

## v0.9.11

### New features & improvements:

- Backups made with `djangae.contrib.backup` are created in a new, time-stamped directory to make managing backups easier. Only `DJANGAE_BACKUP_ENABLED` is required, all other backup settings are optional and the default is to create backups in the default cloud storage bucket. See the backup docs for details.
- Add support for querying JSONFields in a similar way to the PostgreSQL JSONField
- Allow special indexers to index `None` as well as remove unused index properties from the entity
- Added IDs to system check errors, allowing them to be silenced
- Computed fields now allow the computing function to be passed as a string containing the name of a method, rather than the function object itself.
- `ListField` and `SetField` can now still be pickled when a non-callable default is specified. This was preventing them being used
 in migrations.
- Improve the approx SQL representation of Datastore commands (update, delete etc.)
- Default value for failure_behaviour in `process_task_queues` is now `RAISE_ERROR`. Tasks will no longer fail silently when processed using this method in unit tests.
- Add djangae.compat to handle SDK structural changes
- Added custom `FileField` and `ImageField` which accept an optional `url_field` argument to allow you to specify the name of another field on the model on which the URL to the file or image is cached.
- Add a ComputedNullBooleanField
- Updated the `sleuth` library in djangae.contrib
- Updated the csrf session check to respect Django's `CSRF_USE_SESSIONS` flag
- Improvements to `djangae.utils.retry`:
    - Now allows you to specify which exceptions to catch.
    - Now waits for 375ms by default before retrying to avoid excerbating contention (previous value of 100ms was far too low, and was actually about 0.1ms due to a bug).
    - Now allows overriding the initial retry time with the `_initial_wait` kwarg.
    - Now allows specifying a `_max_wait` time.
    - Now provides an accompanying `@retry_on_error` decorator for applying it to function definitions.
    - Is now documented.
    - changed `_retries` argument to `_attempts` which is better API
- Add `djangae.deferred.defer` to fix issues with `google.appengine.ext.deferred.defer`

### Bug fixes:

 - Fixed ComputedCollationField logic to work with nullable fields
 - Fixed performance issues and bugs in the Djangae core paginator
 - Fix several issues with the test sandbox
 - Initialize the app_identity stub in the test sandbox
 - Replace `print()` statements with `logging.debug()` in all unittests
 - Silence stdout output during testing
 - Logging output silenced during `manage.py test` execution
 - Fix management command `--help` output
 - Create .editorconfig to ensure basic editor settings are consistent between users
 - Fix import error in SDK 1.9.60
 - Add .flake8 file to move towards enforcement code standard
 - Previously `instance.relatedlistfield.all()[0]` would retrieve all items before indexing, now it only grabs the first
 - Fixed `instance.relatedlistfield.values_list(...)` which would die with an error in 0.9.10 and earlier
 - Add missing `djangae/fields/allkeys-5.2.0.zip` file to `MANIFEST.in`
 - It was possible a `TypeError` would throw when calculating the ComputedCollationField value if the source value was unicode
 - Make `value_from_datadict` in `forms.fields.ListWidget` return None when the value provided is None as the existing comment describes. This prevents an exception when `save()` is called on a `ListWidget` whose value is `None`.
 - Fixed test to remove dependency on mock
 - Use '' as default namespace for memcache keys, instead of None.
 - Set a default app_id (`managepy`) so you can use use gcloud compatible app.yaml files (which cannot contain an app_id).  Override with --app_id
 - Restricted access to the `clearsessions` view to tasks and admins only
 - Fixed the `sleep()` time in `djangae.utils.retry` which was sleeping in `ns` rather than `ms`
 - Fix unicode error when creating a SQL representation
 - Fix cross-database relationship support for `RelatedSetField` and `RelatedListField`.
 - Locked down the backup creation view in `djangae.contrib.backups`
 - Fixed the backup creation URL to have a trailing slash (optional, to prevent breaking apps)
 - Fixed an issue with ComputedCollationField where the sort order would be incorrect for some values. (Will need a resave of objects to fix existing data.)

## v0.9.10

### New features & improvements:

 - A new contrib app `djangae.contrib.processing.mapreduce` has been added to provide a Django-friendly API to mapreduce. The existing
   `djangae.contrib.mappers` API has been reimplemented in terms of `djangae.contrib.processing.mapreduce`
 - Add support for the latest App Engine SDK (1.9.51)
 - The default ports for the API server, admin server and blobstore service have changed to 8010, 8011, and 8012 respectively to avoid clashes with modules
 - Switched the default storage backend (in settings_base.py) to cloud storage. If you need to retain compatibility make sure you
 override the `DEFAULT_FILE_STORAGE` setting to point to `'djangae.storage.BlobstoreStorage'`.
 - Added AsyncMultiQuery as a replacement for Google's MultiQuery (which doesn't exist on Cloud Datastore).  This is the first step towards support for Cloud Datastore and therefore Flexible Environment.
 - Added a configurable memory limit to the context cache, limited the number of instances cached from query results and corrected `disable_cache` behaviour.
- Added support for running migrations on the Datastore using Django migrations.
- Added a test to confirm query slicing works correctly.
- Added `ComputedCollationField` to generate correct ordering for unicode strings.
- Changed CloudStorage and BlobstoreStorage storage backends to return HTTPS URLs for images (instead of the previous protocol-relative URLs).
- Implemented an entirely new means of storing the indexes for contains and icontains queries. **If you have existing
  entities which use the current indexing, you MUST set `DJANGAE_USE_LEGACY_CONTAINS_LOGIC = True` in your settings!!**
  This will be removed in the next release of Djangae so you'll need to re-save your entities with this setting set to False before upgrading (see [detailed release notes](docs/release_notes/0_9_10.md)).
- Added support for the 1.9.54 SDK
- Implemented a full application that can be deployed to production GAE for testing real-world scenarios against GCP environment
- Added `djangae.contrib.backup` app

### Bug fixes:

 - When running the local sandbox, if a port clash is detected then the next port will be used (this was broken before)
 - Accessing the Datastore from outside tests will no longer throw an error when using the test sandbox
 - Fix an error which occurred when a migrations module is not importable
 - The in-context cache is now reliably wiped when the testbed is initialized for each test.
 - Fixed an ImportError when the SDK is not on sys.path.
 - Fix issue where serialization of IterableFields resulted in invalid JSON
 - Updated the documenation to say that DJANGAE_CREATE_UNKNOWN_USER defaults to True.
 - Fixed a hard requirement on PIL/Pillow when running the tests. Now, the images stub will not be available if Pillow isn't installed.
 - os.environ is now correctly updated with task headers when using process_task_queues in tests
 - process_task_queues can now be controlled by passing the `failure_behaviour` argument as appropriate
 - process_task_queues will no longer propagate exceptions from tasks, instead use the `failure_behaviour` to control what happens
   if an exception occurs in a task
 - Ensure that the order of values in a RelatedListField are respected when updated via a form.
 - Make mapreduce optional again (#926).
 - Fixed a bug where filter(pk__gt=0) would return no results, rather than all of them
 - We no longer truncate string keys automatically and the max string key length is now the Datastore supported 1500 bytes
 - Fixed AsyncMultiQuery offset and limiting

## v0.9.9 (release date: 27th March 2017)

### New features & improvements:

- Added preliminary support for Django 1.11 (not yet released, don't upgrade yet!)
- The system check for session_csrf now works with the MIDDLEWARE setting when using Django >= 1.10.
- System check for deferred builtin which should always be switched off.
- Implemented weak (memcache) locking to contrib.locking
- The `disable_cache` decorator now wraps the returned function with functools.wraps
- `prefetch_related()` now works on RelatedListField and RelatedSetField
- Added a test for Model.objects.none().filter(pk=xyz) type filters
- Use `user.is_authenticated` instead of `user.is_authenticated()` when using Django >= 1.10.
- Added `max_length` and `min_length` validation support to `ListField`, `SetField`, `RelatedListField` and `RelatedSetField`.
- Moved checks verifying csrf, csp and template loader configuration from djangae-scaffold into Djangae.
- Renamed `contrib.gauth.datastore` and `contrib.gauth.sql` to `contrib.gauth_datastore` and `contrib.gauth_sql` respectively.
    - This change requires you to update your settings to reference the new app names.
    - The old names still work for now but will trigger deprecation warnings.
    - DB table names for Datastore-based models have not changed.  DB table name for the SQL User model has changed, but wasn't entirely usable before anyway.
- Moved everything from `contrib.gauth.common.*` to the parent `contrib.gauth` module.  I.e. removed the `.common` part.
    - This change requires you to update your application to reference/import from the new paths.
    - The old paths still work for now but will trigger deprecation warnings.
- Cleaned up the query fetching code to be more readable. Moved where result fetching happens to be inline with other backends, which makes Django Debug Toolbar query profiling output correct
- Cleaned up app_id handling in --sandbox management calls
- The default GCS bucket name is now cached when first read, saving on RPC calls
- Updated `AppEngineSecurityMiddleware` to work with Django >= 1.10
- Added a test for prefetching via RelatedSetField/RelatedListField. Cleaned up some related code.
- Allow the sandbox argument to be at any position.
- Added some tests for the management command code.
- Added a test to prove that the ordering specified on a model's `_meta` is used for pagination, when no custom order has been specified on the query set.
- Added a `@task_or_admin_only` decorator to `djangae.environment` to allow restricting views to tasks (including crons) or admins of the application.

### Bug fixes:

- Fixed a minor bug where entities were still added to memcache (but not fetched from it) with `DJANGAE_CACHE_ENABLED=False`.  This fix now allows disabling the cache to be a successful workaround for https://code.google.com/p/googleappengine/issues/detail?id=7876.
- Fixed a bug where entities could still be fetched from memcache with `DJANGAE_CACHE_ENABLED=False` when saving in a transaction or deleting them.
- Fixed overlap filtering on RelatedListField and RelatedSetField (Thanks Grzes!)
- Fixed various issues with `djangae.contrib.mappers.defer_iteration`, so that it no longers gets stuck deferring tasks or hitting memory limit errors when uses on large querysets.
- Fixed an issue where having a ForeignKey to a ContentType would cause an issue when querying due to the large IDs produced by djangae.contrib.contenttypes's SimulatedContentTypesManager.
- Fix a problem with query parsing which would throw a NotSupportedError on Django 1.8 if you used an empty Q() object in a filter
- Cascade deletions will now correctly batch object collection within the datastore query limits, fixing errors on deletion.
- Fixed missing `_deferred` attribute in Django models for versions >= 1.10
- Fixed an error when submitting an empty JSONFormField
- Fixed a bug where an error would be thrown if you loaded an entity with a JSONField that had non-JSON data, now the data is returned unaltered
- Fixed a bug where only("pk") wouldn't perform a keys_only query
- Dropped the deprecated patterns() from contrib.locking.urls
- Fixed a bug where search indexes weren't saved when they were generated in the local shell
- Fixed a bug where permissions wouldn't be created when using Django's PermissionsMixin on the datastore (for some reason)
- Fixed a bug where a user's username would be set to the string 'None' if username was not populated on an admin form
- Fixed `djangae.contrib.mappers.defer.defer_iteration` to allow inequality filters in querysets
- Fixed a bug in `djangae.contrib.mappers.defer.defer_iteration` where `_shard` would potentially ignore the first element of the queryset
- Fixed an incompatibility between appstats and the cloud storage backend due to RPC calls being made in the __init__ method
- Fixed a bug where it wasn't possible to add validators to djangae.fields.CharField
- Fixed a bug where entries in `RelatedSetField`s and `RelatedListField`s weren't being converted to the same type as the primary key of the model
- Fixed a bug where running tests would incorrectly load the real search stub before the test version
- Fixed a bug where IDs weren't reserved with the datastore allocator immediately and so could end up with a race-condition where an ID could be reused
- Fixed runserver port not being passed to devappserver

### Documentation:

- Improved documentation for `djangae.contrib.mappers.defer_iteration`.
- Changed the installation documentation to reflect the correct way to launch tests


## v0.9.8 (release date: 6th December 2016)

### New features & improvements:

- Cleaned up and refactored internal implementation of `SimulatedContentTypeManager`. Now also allows patching `ContentType` manager in migrations.
- Add ability to specify GAE target instance for remote command with `--app_id` flag
- When App Engine raises an `InvalidSenderError` when trying to send an email, Djangae now logs the 'from' address which is invalid (App Engine doesn't include it in the error).

### Bug fixes:

- Fixed an issue where Django Debug Toolbar would get a `UnicodeDecodeError` if a query contained a non-ascii character.
- Fixed an issue where getting and flushing a specific `TaskQueue` using the test stub (including when using `djangae.test.TestCase.process_task_queues`) would flush all task queues.
- Fixed a bug in our forced contenttypes migration
- Fixed `./manage.py runserver` not working with Django 1.10 and removed a RemovedInDjango110Warning message at startup.
- Restore `--nothreading` functionality to runserver (this went away when we dropped support for the old dev_appserver)
- Fixed a bug where the `dumpurls` command had stopped working due to subtle import changes.
- Utilise `get_serving_url` to get the correct url for serving images from Cloud Storage.
- Fixed a side effect of that ^ introduction of `get_serving_url` which would add an entity group to any transaction in which it was called (due to the Datastore read done by `get_serving_url`).
- Fixed fetching url for non images after introduction of `get_serving_url` call inside `CloudStorage` url method.
- Fixed fetching url for files after introduction of `get_serving_url` call inside `BlobstoreStorage` url method when file is bigger than 32MB.
- Fixed `gauth` middleware to update user email address if it gets changed


## v0.9.7 (release date: 11th August 2016)

### New features & improvements:

- Added support for Django 1.10.
- Changed the querying of `ListField` and `SetField`, which now works similiarly to PostgreSQL ArrayField. `isnull` lookup has been replaced with `isempty`, `exact` with `contains` and `in` with `overlap`. This is a breaking change, so stick to Djangae 0.9.6 or update your code.
- Made a slight efficiency improvement so that `my_queryset.filter(pk__in=other_queryset)` will use `other_queryset.values_list('pk')` rather than fetching the full objects.
- Added clearsessions view.

### Bug fixes:

- Fixed a circular import in djangae.db.utils.
- Fixed sandbox problem with non-final django versions in the testapp.
- Fixed a bug where the console URL stored in a mapreduce job's status entity was incorrect.

### Documentation:

- Added documentation about querying `ListField` and `SetField`.


## v0.9.6 (release date: 1st August 2016)

### New features & improvements:

- ALLOWED_HOSTS is now set to ("*",) by default as App Engine deals with routing and this prevents
  users being confused when their deployed app returns 400 responses.
- Added version string to `__init__`.
- Added an `--install_deps` flag to the `runtests.sh` script to allow triggering of dependency installation without having to delete the SDK folder.
- Added an `--install_sdk` flag to both the `runtests.sh` script and to the `install_deps.py` script in the bundled 'testapp'.
- The `count()` method on `ShardedCounterField` is deprecated because its function was ambiguous or misleading and was often mistakenly used instead of `value()`. It is replaced with a `shard_count()` method.
- It is now possible to have a per-app djangaeidx.yaml file which can be distributed. The indexes in this file
  are combined in memory with the ones from the project root's djangaeidx.yaml. This means that a user of your app
  will not be required to run queries to generate indexes or manually add them to their project file.
- Made a small performance improvement to avoid checking for changes to djangaeindx.yaml files when on production.

### Bug fixes:

- Fixed a regression that prevented precreated users from logging in when `DJANGAE_CREATE_UNKNOWN_USER` is False.
- Fixed a bug where the IntegrityError for a unique constraint violation could mention the wrong field(s).
- Changed the default value of `DJANGAE_CREATE_UNKNOWN_USER` to `True` to match the original behaviour.
- Fixed a bug where simulate contenttypes was required even on a SQL database
- Fixed a bug where filtering on an empty PK would result in an inequality filter being used
- Fixed a bug where making a projection query on time or datetime fields will return truncated values without microseconds
- Fixed a test which could intermittently fail (`test_ordering_on_sparse_field`).
- Fixed a bug where an empty upload_to argument to FileField would result in a broken "./" folder in Cloud Storage.
- Fixed an issue where pre-created users may not have been able to log in if the email address associated with their Google account differed in case to the email address saved in their pre-created User object.
- Made configuration changes to the bundled 'testapp' to allow the `runserver` command to work.
- Fixed a bug in the `install_deps.py` script in the bundled 'testapp' where it would always re-install the App Engine SDK, even if it already existed.

### Documentation:

- Added documentation for:
    - Creating users for gauth.
    - djangaeidx.yaml.
- Improved documentation for:
    - Installation
    - Transactions
    - JSONField
    - RelatedSetField
    - Running management commands locally and remotely
- Fixed incorrect documentation for:
    - The restrictions on projection queries.
- Removed "experimental" flag from the "namespaces" feature of the Datastore DB backend.

## v0.9.5 (release date: 6th June 2016)

### New features & improvements:

- Added the ability to pre-create users in the Django admin who can then log in via Google Accounts.  (Previously you could only pre-create users via the shell.)
- Added new `assert_login_required` and `assert_login_admin` methods to `djangae.test.TestCase`.
- Improved ordering of `sys.path` so that libraries in the application folder take precedence over libraries that are bundled with the SDK (with some hard-to-avoid exceptions).
- Added `djangae.contrib.locking`, for preventing simultaneous executing of functions or blocks of code.
- Moved and renamed several functions from `djangae.utils` to `djangae.environment`.
- Added new task utility functions: `is_in_task()`, `task_name()`, `task_queue_name()`, `task_retry_count()`.
- Extended runserver's file watcher patching to allow ignoring of directories.
- Add tasks utility functions to djangae.environment.
- Alias DatastorePaginator -> Paginator, and DatastorePage -> Page to be more like Django
- Moved `ContentType` patching to `djangae.contrib.contenttypes`. `DJANGAE_SIMULATE_CONTENTTYPES` setting has been removed, add `djangae.contrib.contenttypes` to `INSTALLED_APPS` instead. `djangae.contrib.contenttypes` needs to be after `django.contrib.contenttypes` in the `INSTALLED_APPS` order.
- Allow customization of which user data is synced in gauth `AuthenticationMiddleware`.
- Allow passing `on_change` callback run when ShardedCounter is changed.

### Bug fixes:

- Fixed `atomic` and `non_atomic` transaction decorators/context managers so that they can be called recursively.
- Fix `JSONField` behaviour in forms: it's properly validating JSON string before saving
it and returns json object, not string when accessed through `cleaned_data`.
- Fixing `ListFormField.clean` to return `[]` instead of `None` for empty values.
- Fix computed field `None` values.
- Made retrieving `blob-key` in `BlobstoreFileUploadHandler` easier by using `content_type_extra`. This removes
ugly hacks from before Django 1.7, and fixes issue with regex in `BlobstoreFileUploadHandler` not recognizing
filenames properly.
- Making auth backend catch race condition when creating a new user.
- Fix for `RelatedIterator` that fails when related iterated fields model is set as string.
- Ensure `MapReduceTask `uses the db returned by the application router(s) unless explicitly passed.
- Fixed bug with `__iexact` indexer where values containing underscores would not be correctly indexed.  (Existing objects will need to be re-saved to be correctly indexed.)
- Allow running Djangae tests with non-stable, non-master version of Django.

### Documentation:

- Added a note about `dumpurls` command in documentation
- Updated contributing documentation

## v0.9.4 (release date: 4th April 2016)

This is our first release bringing support for Django 1.9, and dropping support for 1.7.

If you're still using Django 1.7 in your project:
- Upgrade! 1.7 is no longer supported upstream either and has known security issues
- If you can't upgrade, either pin your requirements on 0.9.3 release, or use the 1-7-stable branch, which may receive small fixes if necessary.

### New features & improvements:

 - Added support for Django 1.9
 - The deletion query code has been rewritten entirely to use `DeleteAsync` and now tries to perform deletions in transactional batches of 25. This should result in improved performance but may introduce subtle changes in behaviour, please keep an eye out for issues. For more details take a look at the extensive comment in the `DeleteCommand` class for all the reasons why this is particularly tricky to get right and keep fast.
 - Refactored unique constrains to make them more robust and reliable, fixing edge cases that could cause duplication of unique values.
 - Refactored `InsertCommand` (related to the unique constrains), performance improvements.
 - The Google auth backend has been updated, and a new setting `DJANGAE_CREATE_UNKNOWN_USER` has been added. This replaces the previous settings `DJANGAE_FORCE_USER_PRE_CREATION` and `DJANGAE_ALLOW_USER_PRE_CREATION`.
  - For new projects, `DJANGAE_CREATE_UNKNOWN_USER` defaults to False, meaning you will have to create user objects in the database with matching email addresses to allow people to access your site. For existing projects, the auth backend will recognise the old auth-related settings.
  - If `DJANGAE_CREATE_UNKNOWN_USER=True` then a Django user object will be created automatically when a user accesses your site (if there is no matching user already).
 - Added support for `keep_parents=True` in concrete model inheritance
 - Added support for filters aside from exact on special lookups like `__month` or `__day`. So things like `datefield__month__gt=X` work now
 - Replaced `ensure_instance_included` with `ensure_instance_consistent`
 - Added `ensure_instances_consistent` for the multiple object case
 - Added option to pass `_target` argument to `defer_iteration` in mappers

### Bug fixes:

 - Fixed a bug when saving forms with a RelatedListField or RelatedSetField (#607)
 - JSONField fixes after removing SubfieldBase dependency - to_python added and default value not converted to string anymore

### Documentation:

 - Improvements to storage documentation
 - Replaced links in docs to use https version


## v0.9.3 (release date: 8th March 2016)

### New features & improvements:
- Added support for namespaces
- Refactored cache
- Added Djangae's `CharField` that limits the length by bytes, not characters.
- Improved exception message when encountering multiple inequality filters or uniqueness validation
- Now allowing to override `google_acl` option when uploading to Google Cloud Storage
- Added `BinaryField`
- Added documentation for storage backends
- Added `DJANGAE_IGNORE_REGEXES` settings that allows to only restart dev server for changes on specific filenames. In default, restart dev server only when a `.py`, `.html` or `.yaml` file changes
- Allow `MapReduceTask` tasks to be run on a specific task queue
- Added `ensure_instance_included` to `djangae.db.consistency`
- `djangae.contrib.gauth` now always add users with their emails lowercased
- Provided limited options for `on_delete` on `RelatedSetField` and `RelatedListField`
- Renamed `AppEngineUserAPI` to `AppEngineUserAPIBackend`

### Bug fixes:
- Special indexing now works on fields that are primary keys too
- Fixed a bug with special indexing of datetime fields, that now allows for `__year` or `__month` lookups
- Allow serializing queries containing non-ascii characters
- Don't parse floats as decimals, fixing a bug that causes them to be returned as strings after multiple saves
- `.distinct(x).values_list(x)` no longer cause an error due to the same column being projected twice
- Don't die in `allow_mode_write` if the tempfile module is unavailable
- Fix problems with querying on related fields
- Fixed bug when using `RelatedListField` on a form
- Don't allow ordering by a `TextField`
- Properly limiting number of results when excludes are used
- Allow migrations to work on gauth sql User model<|MERGE_RESOLUTION|>--- conflicted
+++ resolved
@@ -26,11 +26,8 @@
 - Simplified the atomic() and non_atomic() decorator/context managers to hopefully eliminate edge-case/threading bugs that have been seen.
 - Fix a bug where the context cache would be incorrectly set after leaving a non_atomic block
 - Fixed serialization/deserialization of JSONFields
-<<<<<<< HEAD
 - Fixed migrations failing to map all entities of a kind.
-=======
 - Mapping queryset should support shard slicing.
->>>>>>> 8f3e64a0
 
 ## v0.9.11
 
