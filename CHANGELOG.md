--- conflicted
+++ resolved
@@ -2,12 +2,9 @@
 
 ### New features & improvements:
 
-<<<<<<< HEAD
 - ALLOWED_HOSTS is now set to ("*",) by default as App Engine deals with routing and this prevents
   users being confused when their deployed app returns 400 responses.
-=======
 - Added version string to `__init__`
->>>>>>> e538d8b8
 
 ### Bug fixes:
 
