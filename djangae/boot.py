import logging
import os
import sys

def setup_datastore_stubs():
    if "test" in sys.argv:
        return

    from google.appengine.datastore import datastore_sqlite_stub
    from google.appengine.api import apiproxy_stub_map
    from google.appengine.datastore import datastore_stub_util

    app_id = application_id()

    datastore = datastore_sqlite_stub.DatastoreSqliteStub(
        "dev~" + app_id,
        os.path.join(data_root(), "datastore.db"),
        require_indexes=False,
        trusted=False,
        root_path=find_project_root(),
        use_atexit=True
    )

    datastore.SetConsistencyPolicy(
          datastore_stub_util.TimeBasedHRConsistencyPolicy()
    )

    apiproxy_stub_map.apiproxy.ReplaceStub(
        'datastore_v3', datastore
    )

def find_project_root():
    """Traverse the filesystem upwards and return the directory containing app.yaml"""
    path = os.path.dirname(os.path.abspath(__file__))

    while True:
        if os.path.exists(os.path.join(path, "app.yaml")):
            return path
        else:
            parent = os.path.dirname(path)
            if parent == path:  # Filesystem root
                break
            else:
                path = parent

    raise RuntimeError("Unable to locate app.yaml")

def data_root():
    path = os.path.join(find_project_root(), ".gaedata")
    if not os.path.exists(path):
        os.makedirs(path)
    return path

def application_id():
    setup_paths()
    from google.appengine.api import app_identity

    try:
        result = app_identity.get_application_id()
    except AttributeError:
        result = None

    if not result:
        #Apparently we aren't running live, probably inside a management command
        from google.appengine.api import appinfo

        info = appinfo.LoadSingleAppInfo(open(os.path.join(find_project_root(), "app.yaml")))

        result = "dev~" + info.application
        os.environ['APPLICATION_ID'] = result
        result = app_identity.get_application_id()

    return result

def possible_sdk_locations():
    POSSIBLE_SDK_LOCATIONS = [
        os.path.join(find_project_root(), "google_appengine"),
        os.path.join(os.path.expanduser("~"), "google_appengine"),
        os.environ.get("APP_ENGINE_SDK"),
        "/usr/local/google_appengine",
        "/Applications/GoogleAppEngineLauncher.app/Contents/Resources/GoogleAppEngine-default.bundle/Contents/Resources/google_appengine",
    ]

    for path in os.environ.get('PATH', '').split(os.pathsep):
        path = path.rstrip(os.sep)
        if path.endswith('google_appengine'):
            POSSIBLE_SDK_LOCATIONS.append(path)
    if os.name in ('nt', 'dos'):
        path = r'%(PROGRAMFILES)s\Google\google_appengine' % os.environ
        POSSIBLE_SDK_LOCATIONS.append(path)

    return [ os.path.realpath(x) for x in POSSIBLE_SDK_LOCATIONS if x ]

def appengine_on_path():
    try:
        from google.appengine.api import apiproxy_stub_map
        apiproxy_stub_map #Silence pylint
        return True
    except ImportError:
        return False

def setup_built_in_library_paths():
    from dev_appserver import fix_sys_path
    fix_sys_path()

    from google.appengine.api import appinfo

    info = appinfo.LoadSingleAppInfo(open(os.path.join(find_project_root(), "app.yaml")))

    try:
        version_from_app_yaml = [ x.version for x in info.libraries if x.name == 'django' ][0]
    except IndexError:
        version_from_app_yaml = 'latest'

    latest_non_deprecated = appinfo._NAME_TO_SUPPORTED_LIBRARY['django'].non_deprecated_versions[-1]
    django_version = float(latest_non_deprecated if version_from_app_yaml == 'latest' else version_from_app_yaml)

    if django_version < 1.5:
        raise RuntimeError("Djangae only supports Django 1.5+")

    #Remove default django
    sys.path = [ x for x in sys.path if "django-1.4" not in x ]

    django_folder = "django-" + str(django_version)
    sys.path.insert(1, os.path.join(os.environ['APP_ENGINE_SDK'], "lib", django_folder))

def setup_additional_libs_path():
    project_root = find_project_root()

    ADDITIONAL_FOLDERS = [ "lib", "libs", "libraries" ]

    for folder in ADDITIONAL_FOLDERS:
        path = os.path.join(project_root, folder)
        if os.path.exists(path) and path not in sys.path:
            sys.path.insert(1, path)

def on_production():
    return 'SERVER_SOFTWARE' in os.environ and not os.environ['SERVER_SOFTWARE'].startswith("Development")


def datastore_available():
    from google.appengine.api import apiproxy_stub_map
    return bool(apiproxy_stub_map.apiproxy.GetStub('datastore_v3'))

def in_testing():
    return "test" in sys.argv

def monkey_patch_unsupported_tests():
    if "DJANGAE_TESTS_SKIPPED" in os.environ:
        return

<<<<<<< HEAD
    unsupported_tests = [
        #These auth tests override the AUTH_USER_MODEL setting, which then uses M2M joins
        'django.contrib.auth.tests.auth_backends.CustomPermissionsUserModelBackendTest.test_custom_perms',
        'django.contrib.auth.tests.auth_backends.CustomPermissionsUserModelBackendTest.test_get_all_superuser_permissions',
        'django.contrib.auth.tests.auth_backends.CustomPermissionsUserModelBackendTest.test_has_no_object_perm',
        'django.contrib.auth.tests.auth_backends.CustomPermissionsUserModelBackendTest.test_has_perm',
        'django.contrib.auth.tests.auth_backends.ExtensionUserModelBackendTest.test_custom_perms',
        'django.contrib.auth.tests.auth_backends.ExtensionUserModelBackendTest.test_has_perm',
        'django.contrib.auth.tests.auth_backends.ExtensionUserModelBackendTest.test_get_all_superuser_permissions',
        'django.contrib.auth.tests.auth_backends.ExtensionUserModelBackendTest.test_has_no_object_perm'
    ]
=======
    from django.conf import settings

    unsupported_tests = []

    if 'django.contrib.auth' in settings.INSTALLED_APPS:
        unsupported_tests.extend([
            #These auth tests override the AUTH_USER_MODEL setting, which then uses M2M joins
            'django.contrib.auth.tests.auth_backends.CustomPermissionsUserModelBackendTest.test_custom_perms',
            'django.contrib.auth.tests.auth_backends.CustomPermissionsUserModelBackendTest.test_get_all_superuser_permissions',
            'django.contrib.auth.tests.auth_backends.CustomPermissionsUserModelBackendTest.test_has_no_object_perm',
            'django.contrib.auth.tests.auth_backends.CustomPermissionsUserModelBackendTest.test_has_perm',
            'django.contrib.auth.tests.auth_backends.ExtensionUserModelBackendTest.test_custom_perms',
            'django.contrib.auth.tests.auth_backends.ExtensionUserModelBackendTest.test_has_perm',
            'django.contrib.auth.tests.auth_backends.ExtensionUserModelBackendTest.test_get_all_superuser_permissions',
            'django.contrib.auth.tests.auth_backends.ExtensionUserModelBackendTest.test_has_no_object_perm'
        ])
>>>>>>> 17daa6e2

    from unittest import skip

    for test in unsupported_tests:
        module_path, klass_name, method_name = test.rsplit(".", 2)
        __import__(module_path, klass_name)

        module = sys.modules[module_path]
<<<<<<< HEAD
        klass = getattr(module, klass_name)
        method = getattr(klass, method_name)

        setattr(klass, method_name, skip("Not supported by Djangae")(method))
=======
        if hasattr(module, klass_name):
            klass = getattr(module, klass_name)
            method = getattr(klass, method_name)
            setattr(klass, method_name, skip("Not supported by Djangae")(method))
>>>>>>> 17daa6e2

    os.environ["DJANGAE_TESTS_SKIPPED"] = "1"

def setup_paths():
    if not appengine_on_path():
        for k in [k for k in sys.modules if k.startswith('google')]:
            del sys.modules[k]

        for path in possible_sdk_locations():
            if os.path.exists(path):
                os.environ['APP_ENGINE_SDK'] = path
                sys.path.insert(1, path)
                logging.info("Using App Engine SDK at '%s'", path)
                break
        else:
            logging.error("Unable to locate the App Engine SDK")
            sys.exit(1)

        #Configure App Engine's built in libraries
        setup_built_in_library_paths()

    setup_additional_libs_path() #Add any folders in the project root that may contain extra libraries

    if in_testing():
        monkey_patch_unsupported_tests()<|MERGE_RESOLUTION|>--- conflicted
+++ resolved
@@ -149,19 +149,6 @@
     if "DJANGAE_TESTS_SKIPPED" in os.environ:
         return
 
-<<<<<<< HEAD
-    unsupported_tests = [
-        #These auth tests override the AUTH_USER_MODEL setting, which then uses M2M joins
-        'django.contrib.auth.tests.auth_backends.CustomPermissionsUserModelBackendTest.test_custom_perms',
-        'django.contrib.auth.tests.auth_backends.CustomPermissionsUserModelBackendTest.test_get_all_superuser_permissions',
-        'django.contrib.auth.tests.auth_backends.CustomPermissionsUserModelBackendTest.test_has_no_object_perm',
-        'django.contrib.auth.tests.auth_backends.CustomPermissionsUserModelBackendTest.test_has_perm',
-        'django.contrib.auth.tests.auth_backends.ExtensionUserModelBackendTest.test_custom_perms',
-        'django.contrib.auth.tests.auth_backends.ExtensionUserModelBackendTest.test_has_perm',
-        'django.contrib.auth.tests.auth_backends.ExtensionUserModelBackendTest.test_get_all_superuser_permissions',
-        'django.contrib.auth.tests.auth_backends.ExtensionUserModelBackendTest.test_has_no_object_perm'
-    ]
-=======
     from django.conf import settings
 
     unsupported_tests = []
@@ -178,7 +165,6 @@
             'django.contrib.auth.tests.auth_backends.ExtensionUserModelBackendTest.test_get_all_superuser_permissions',
             'django.contrib.auth.tests.auth_backends.ExtensionUserModelBackendTest.test_has_no_object_perm'
         ])
->>>>>>> 17daa6e2
 
     from unittest import skip
 
@@ -187,17 +173,10 @@
         __import__(module_path, klass_name)
 
         module = sys.modules[module_path]
-<<<<<<< HEAD
-        klass = getattr(module, klass_name)
-        method = getattr(klass, method_name)
-
-        setattr(klass, method_name, skip("Not supported by Djangae")(method))
-=======
         if hasattr(module, klass_name):
             klass = getattr(module, klass_name)
             method = getattr(klass, method_name)
             setattr(klass, method_name, skip("Not supported by Djangae")(method))
->>>>>>> 17daa6e2
 
     os.environ["DJANGAE_TESTS_SKIPPED"] = "1"
 
