from django.conf.urls import url, include

import djangae.contrib.mappers.urls
from . import views


<<<<<<< HEAD
urlpatterns = [
    url(r'^start$', views.start),
    url(r'^start$', views.stop),
    url(r'^warmup$', views.warmup),
    url(r'^queue/deferred/?$', views.deferred),
    url(r'^internalupload/$', views.internalupload, name='djangae_internal_upload_handler'),
=======
urlpatterns = patterns('djangae.views',
    url(r'^start$', 'start'),
    url(r'^stop$', 'stop'),
    url(r'^warmup$', 'warmup'),
    url(r'^queue/deferred/?$', 'deferred'),
    url(r'^internalupload/$', 'internalupload', name='djangae_internal_upload_handler'),
>>>>>>> 3d9145ab
    url(r'^mapreduce/', include(djangae.contrib.mappers.urls))
]<|MERGE_RESOLUTION|>--- conflicted
+++ resolved
@@ -4,20 +4,11 @@
 from . import views
 
 
-<<<<<<< HEAD
 urlpatterns = [
     url(r'^start$', views.start),
-    url(r'^start$', views.stop),
+    url(r'^stop$', views.stop),
     url(r'^warmup$', views.warmup),
     url(r'^queue/deferred/?$', views.deferred),
     url(r'^internalupload/$', views.internalupload, name='djangae_internal_upload_handler'),
-=======
-urlpatterns = patterns('djangae.views',
-    url(r'^start$', 'start'),
-    url(r'^stop$', 'stop'),
-    url(r'^warmup$', 'warmup'),
-    url(r'^queue/deferred/?$', 'deferred'),
-    url(r'^internalupload/$', 'internalupload', name='djangae_internal_upload_handler'),
->>>>>>> 3d9145ab
     url(r'^mapreduce/', include(djangae.contrib.mappers.urls))
 ]