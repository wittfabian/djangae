--- conflicted
+++ resolved
@@ -1,7 +1,7 @@
-<<<<<<< HEAD
 from django.conf.urls import url, include
+import djangae.contrib.pipelines.urls
+import djangae.contrib.mapreduce.urls
 
-import djangae.contrib.mappers.urls
 from . import views
 
 
@@ -11,20 +11,6 @@
     url(r'^warmup$', views.warmup),
     url(r'^queue/deferred/?$', views.deferred),
     url(r'^internalupload/$', views.internalupload, name='djangae_internal_upload_handler'),
-    url(r'^mapreduce/', include(djangae.contrib.mappers.urls))
-]
-=======
-from django.conf.urls import patterns, url, include
-import djangae.contrib.pipelines.urls
-import djangae.contrib.mapreduce.urls
-
-urlpatterns = patterns('djangae.views',
-    url(r'^start$', 'start'),
-    url(r'^stop$', 'stop'),
-    url(r'^warmup$', 'warmup'),
-    url(r'^queue/deferred/?$', 'deferred'),
-    url(r'^internalupload/$', 'internalupload', name='djangae_internal_upload_handler'),
     url(r'^pipeline/', include(djangae.contrib.pipelines.urls)),
     url(r'^mapreduce/', include(djangae.contrib.mapreduce.urls)),
-)
->>>>>>> 3d94a112
+]