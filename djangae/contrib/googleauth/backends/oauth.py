<<<<<<< HEAD
from django.contrib.auth.backends import ModelBackend  # FIXME: In Django 3.0 this should be BaseBackend
from ..models import User, UserPermission, Group, _OAUTH_USER_SESSION_SESSION_KEY, OAuthUserSession
=======
from ..models import (
    _OAUTH_USER_SESSION_SESSION_KEY,
    Group,
    OAuthUserSession,
    User,
    UserPermission,
)
from .base import BaseBackend
>>>>>>> 2c898d5f


class OAuthBackend(ModelBackend):
    def authenticate(self, request, **kwargs):
        oauth_session_id = request.session.get(_OAUTH_USER_SESSION_SESSION_KEY)

        user = None
        if oauth_session_id:
            oauth_session = OAuthUserSession.objects.filter(
                pk=oauth_session_id
            ).first()

            if oauth_session and oauth_session.is_valid():
                # Valid session? Get or create the user by their email address
                user, created = User.objects.get_or_create(
                    email=oauth_session.email_address,
                )

            # Delete the session key now that it's been used, we don't
            # need it now a User has been created (if the session was valid)
            del request.session[_OAUTH_USER_SESSION_SESSION_KEY]

        return user

    def user_can_authenticate(self, user):
        return user.is_active

    def get_user(self, user_id):
        try:
            user = User._default_manager.get(pk=user_id)
        except User.DoesNotExist:
            return None
        return user if self.user_can_authenticate(user) else None

    def get_user_permissions(self, user_obj, obj=None):
        qs = UserPermission.objects.filter(
            user_id=user_obj.pk
        ).values_list("permission", flat=True)

        if obj:
            qs = qs.filter(obj_id=obj.pk)

        return list(qs)

    def get_group_permissions(self, user_obj, obj=None):
        perms = set()
        qs = Group.objects.filter(users__contains=user_obj)
        for group in qs:
            perms.update(group.permissions)

        return list(perms)<|MERGE_RESOLUTION|>--- conflicted
+++ resolved
@@ -1,7 +1,3 @@
-<<<<<<< HEAD
-from django.contrib.auth.backends import ModelBackend  # FIXME: In Django 3.0 this should be BaseBackend
-from ..models import User, UserPermission, Group, _OAUTH_USER_SESSION_SESSION_KEY, OAuthUserSession
-=======
 from ..models import (
     _OAUTH_USER_SESSION_SESSION_KEY,
     Group,
@@ -10,10 +6,9 @@
     UserPermission,
 )
 from .base import BaseBackend
->>>>>>> 2c898d5f
 
 
-class OAuthBackend(ModelBackend):
+class OAuthBackend(BaseBackend):
     def authenticate(self, request, **kwargs):
         oauth_session_id = request.session.get(_OAUTH_USER_SESSION_SESSION_KEY)
 
