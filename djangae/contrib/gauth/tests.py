# STANDARD LIB
from urlparse import urlparse

# LIBRARIES
from django.contrib.auth import get_user_model, get_user, BACKEND_SESSION_KEY
from django.contrib.sessions.middleware import SessionMiddleware
from django.core.exceptions import ValidationError
from django.http import HttpRequest
from django.test import TestCase
from django.test.utils import override_settings
from django.contrib.auth.models import AnonymousUser
from django.contrib.auth.hashers import make_password
from google.appengine.api import users
from google.appengine.tools.sdk_update_checker import (
    GetVersionObject,
    _VersionList,
)


# DJANGAE
<<<<<<< HEAD
from djangae.contrib.gauth.datastore.models import GaeDatastoreUser, Group, get_permission_choices
from djangae.contrib.gauth.datastore.backends import AppEngineUserAPIBackend
from djangae.contrib.gauth.middleware import (
    AuthenticationMiddleware,
    # this could be removed after we stop supporting Django version < 1.10.
    # we should then replace all calls to this function with
    # `user.is_authenticated`
    user_is_authenticated,
)
=======
from djangae.contrib.gauth_datastore.models import GaeDatastoreUser, Group, get_permission_choices
from djangae.contrib.gauth_datastore.backends import AppEngineUserAPIBackend
from djangae.contrib.gauth.middleware import AuthenticationMiddleware
>>>>>>> 1e2e731c
from djangae.contrib.gauth.settings import AUTHENTICATION_BACKENDS
from djangae.contrib.gauth.utils import get_switch_accounts_url
from djangae.contrib import sleuth


class BackendTests(TestCase):
    """ Tests for the AppEngineUserAPIBackend auth backend. """

    def test_invalid_credentials_cause_typeerror(self):
        """ If the `authenticate` method is passed credentials which it doesn't understand then
            Django expects it to raise a TypeError.
        """
        backend = AppEngineUserAPIBackend()
        credentials = {'username': 'ted', 'password': 'secret'}
        self.assertRaises(TypeError, backend.authenticate, **credentials)

    @override_settings(DJANGAE_CREATE_UNKNOWN_USER=True)
    def test_authenticate_creates_user_object(self):
        """ If `authenticate` is called with valid credentials then a User object should be created
        """
        User = get_user_model()
        self.assertEqual(User.objects.count(), 0)
        email = 'UpperCasedAddress@Example.Com'
        google_user = users.User(email, _user_id='111111111100000000001')
        backend = AppEngineUserAPIBackend()
        user = backend.authenticate(google_user=google_user,)
        self.assertEqual(user.email, 'UpperCasedAddress@example.com')  # Domain is lower cased
        self.assertEqual(user.email_lower, email.lower())
        self.assertEqual(User.objects.count(), 1)
        # Calling authenticate again with the same credentials should not create another user
        user2 = backend.authenticate(google_user=google_user)
        self.assertEqual(user.pk, user2.pk)

    @override_settings(DJANGAE_CREATE_UNKNOWN_USER=True)
    def test_user_pre_creation_create_unknown(self):
        """ User objects for Google-Accounts-based users should be able to be pre-created in DB and
            then matched by email address when they log in - even if unknown users are allowed.
        """
        User = get_user_model()
        backend = AppEngineUserAPIBackend()
        email = '1@example.com'
        # Pre-create our user
        User.objects.pre_create_google_user(email)
        # Now authenticate this user via the Google Accounts API
        google_user = users.User(email=email, _user_id='111111111100000000001')
        user = backend.authenticate(google_user=google_user)
        # Check things
        self.assertEqual(user.email, email)
        self.assertIsNotNone(user.last_login)
        self.assertFalse(user.has_usable_password())

    @override_settings(DJANGAE_CREATE_UNKNOWN_USER=False)
    def test_user_pre_creation_no_create_unknown(self):
        """ User objects for Google-Accounts-based users should be able to be pre-created in DB and
            then matched by email address when they log in - even if unknown users are not allowed.
        """
        User = get_user_model()
        backend = AppEngineUserAPIBackend()
        email = '1@example.com'
        # Pre-create our user
        User.objects.pre_create_google_user(email)
        # Now authenticate this user via the Google Accounts API
        google_user = users.User(email=email, _user_id='111111111100000000001')
        user = backend.authenticate(google_user=google_user)
        # Check things
        self.assertEqual(user.email, email)
        self.assertIsNotNone(user.last_login)
        self.assertFalse(user.has_usable_password())

    def test_user_pre_created_users_are_authenticated_case_insensitively(self):
        """ When a user is pre-created their email address may not have been saved with the same
            upper/lower case-ness as that which they end up logging in with.  So the matching needs
            to be done case insensitively.
        """
        User = get_user_model()
        backend = AppEngineUserAPIBackend()
        email = 'SomePerson@example.com'
        # Pre-create our user
        User.objects.pre_create_google_user(email)
        # Now authenticate this user via the Google Accounts API
        google_user = users.User(email='somEpersoN@example.com', _user_id='111111111100000000001')
        user = backend.authenticate(google_user=google_user)
        # Check things
        self.assertEqual(user.username, '111111111100000000001')
        # We expect the email address to have been updated to the one which they logged in with
        self.assertEqual(user.email, google_user.email())
        self.assertIsNotNone(user.last_login)
        self.assertFalse(user.has_usable_password())

    @override_settings(DJANGAE_CREATE_UNKNOWN_USER=True)
    def test_user_id_switch(self):
        """ Users sometimes login with the same email, but a different google user id. We handle those cases by
            blanking out the email on the old user object and creating a new one with the new user id.
        """
        email = 'user@customexample.com'
        old_user = users.User(email=email, _user_id='111111111100000000001')
        new_user = users.User(email=email, _user_id='111111111100000000002')
        User = get_user_model()
        backend = AppEngineUserAPIBackend()
        # Authenticate 1st time, creating the user
        user1 = backend.authenticate(google_user=old_user)
        self.assertEqual(user1.email, email)
        self.assertTrue(user1.username.endswith('1'))
        self.assertEqual(1, User.objects.count())

        # Now another user logs in using the same email
        user2 = backend.authenticate(google_user=new_user)
        self.assertEqual(user2.email, email)
        self.assertTrue(user2.username.endswith('2'))
        self.assertEqual(2, User.objects.count())

        # The old account is kept around, but the email is blanked
        user1 = User.objects.get(pk=user1.pk)
        self.assertEqual(user1.email, "")

    @override_settings(DJANGAE_FORCE_USER_PRE_CREATION=True)
    def test_force_user_pre_creation(self):
        User = get_user_model()
        self.assertEqual(User.objects.count(), 0)
        google_user = users.User('1@example.com', _user_id='111111111100000000001')
        backend = AppEngineUserAPIBackend()

        self.assertIsNone(backend.authenticate(google_user=google_user,))
        self.assertEqual(User.objects.count(), 0)

        # superusers don't need pre-creation of User object.
        self.assertEqual(User.objects.count(), 0)
        with sleuth.switch('google.appengine.api.users.is_current_user_admin', lambda: True):
            user = backend.authenticate(google_user=google_user,)
        self.assertEqual(User.objects.count(), 1)
        self.assertEquals(User.objects.get(), user)

    @override_settings(DJANGAE_CREATE_UNKNOWN_USER=True)
    def test_user_creation_race_condition(self):
        """ If a user double clicks a 'login' button or something, causing 2 threads to be
            authenticating the same user at the same time, ensure it doesn't die.
        """
        email = "test@example.com"
        user_id = "111111111100000000001"
        original_user_get = get_user_model().objects.get

        def crazy_user_get_patch(*args, **kwargs):
            """ Patch for User.objects.get which simulates another thread creating the same user
                immedidately after this is called (by doing it as part of this function). """
            User = get_user_model()
            try:
                return original_user_get(*args, **kwargs)  # We patched .get()
            except User.DoesNotExist:
                # This is horrible, but... the backend first tries get() by username and then tries
                # get() by email, and we only want to create our user after that second call
                if kwargs.keys() != ['username']:
                    User.objects.create_user(username=user_id, email=email)
                raise

        backend = AppEngineUserAPIBackend()
        google_user = users.User(email, _user_id=user_id)
        user_class_path = "djangae.contrib.gauth_datastore.models.GaeDatastoreUser.objects.get"
        with sleuth.switch(user_class_path, crazy_user_get_patch):
            backend.authenticate(google_user)


@override_settings(AUTHENTICATION_BACKENDS=AUTHENTICATION_BACKENDS)
class MiddlewareTests(TestCase):
    """ Tests for the AuthenticationMiddleware. """

    @override_settings(DJANGAE_CREATE_UNKNOWN_USER=True)
    def test_login(self):

        def _get_current_user():
            return users.User('1@example.com', _user_id='111111111100000000001')

        request = HttpRequest()
        SessionMiddleware().process_request(request) # Make the damn sessions work
        request.session[BACKEND_SESSION_KEY] = 'djangae.contrib.gauth_datastore.backends.AppEngineUserAPIBackend'
        middleware = AuthenticationMiddleware()
        # Check that we're not logged in already
        user = get_user(request)
        self.assertFalse(user_is_authenticated(user))

        # Check that running the middleware when the Google users API doesn't know the current
        # user still leaves us as an anonymous users.
        with sleuth.switch('djangae.contrib.gauth.middleware.users.get_current_user', lambda: None):
            middleware.process_request(request)

        # Check that the middleware successfully logged us in
        user = get_user(request)
        self.assertFalse(user_is_authenticated(user))

        # Now check that when the Google users API *does* know who we are, that we are logged in.
        with sleuth.switch('djangae.contrib.gauth.middleware.users.get_current_user', _get_current_user):
            middleware.process_request(request)

        # Check that the middleware successfully logged us in
        user = get_user(request)
        self.assertTrue(user_is_authenticated(user))
        self.assertEqual(user.email, '1@example.com')
        self.assertEqual(user.username, '111111111100000000001')

    @override_settings(DJANGAE_CREATE_UNKNOWN_USER=True)
    def test_account_switch(self):
        user1 = users.User('1@example.com', _user_id='111111111100000000001')
        user2 = users.User('2@example.com', _user_id='222222222200000000002')

        request = HttpRequest()
        SessionMiddleware().process_request(request)  # Make the damn sessions work
        request.session[BACKEND_SESSION_KEY] = 'djangae.contrib.gauth_datastore.backends.AppEngineUserAPIBackend'
        middleware = AuthenticationMiddleware()

        with sleuth.switch('djangae.contrib.gauth.middleware.users.get_current_user', lambda: user1):
            middleware.process_request(request)

        self.assertEqual(user1.user_id(), request.user.username)

        with sleuth.switch('djangae.contrib.gauth.middleware.users.get_current_user', lambda: user2):
            middleware.process_request(request)

        self.assertEqual(user2.user_id(), request.user.username)

    @override_settings(DJANGAE_CREATE_UNKNOWN_USER=True)
    def test_user_id_switch(self):
        """ Users sometimes login with the same email, but a different google user id. We handle those cases by
            blanking out the email on the old user object and creating a new one with the new user id.
        """
        email = 'User@example.com'
        user1 = users.User(email, _user_id='111111111100000000001')
        user2 = users.User(email, _user_id='222222222200000000002')

        User = get_user_model()
        request = HttpRequest()
        SessionMiddleware().process_request(request)  # Make the damn sessions work
        request.session[BACKEND_SESSION_KEY] = 'djangae.contrib.gauth_datastore.backends.AppEngineUserAPIBackend'
        middleware = AuthenticationMiddleware()

        with sleuth.switch('djangae.contrib.gauth.middleware.users.get_current_user', lambda: user1):
            middleware.process_request(request)

        self.assertEqual(1, User.objects.count())
        django_user1 = request.user
        self.assertEqual(user1.user_id(), django_user1.username)
        self.assertEqual(user1.email(), django_user1.email)

        with sleuth.switch('djangae.contrib.gauth.middleware.users.get_current_user', lambda: user2):
            middleware.process_request(request)

        self.assertEqual(2, User.objects.count())
        django_user2 = request.user
        self.assertEqual(user2.user_id(), django_user2.username)
        self.assertEqual(user2.email(), django_user2.email)

        django_user1 = User.objects.get(pk=django_user1.pk)
        self.assertEqual(django_user1.email, "")

    @override_settings(DJANGAE_FORCE_USER_PRE_CREATION=True)
    def test_force_user_pre_creation(self):
        email = 'User@example.com'
        user1 = users.User(email, _user_id='111111111100000000001')
        with sleuth.switch('djangae.contrib.gauth.middleware.users.get_current_user', lambda: user1):
            request = HttpRequest()
            SessionMiddleware().process_request(request)  # Make the damn sessions work
            middleware = AuthenticationMiddleware()
            middleware.process_request(request)

        # We expect request.user to be AnonymousUser(), because there was no User object in the DB
        # and so with pre-creation required, authentication should have failed
        self.assertTrue(isinstance(request.user, AnonymousUser))

    @override_settings(DJANGAE_CREATE_UNKNOWN_USER=True)
    def test_user_email_update(self):
        """ Users can alter their Google account's primary email address. Make sure that we update
            it on the Django model.
        """
        email = 'User@example.com'
        user = users.User(email, _user_id='111111111100000000001')

        User = get_user_model()
        request = HttpRequest()
        SessionMiddleware().process_request(request)  # Make the damn sessions work
        request.session[BACKEND_SESSION_KEY] = 'djangae.contrib.gauth_datastore.backends.AppEngineUserAPIBackend'
        middleware = AuthenticationMiddleware()

        with sleuth.switch('djangae.contrib.gauth.middleware.users.get_current_user', lambda: user):
            middleware.process_request(request)

        self.assertEqual(1, User.objects.count())
        django_user = request.user
        self.assertEqual(email, django_user.email)

        new_email = 'User-Updated@example2.com'
        user = users.User(new_email, _user_id=user.user_id())

        with sleuth.switch('djangae.contrib.gauth.middleware.users.get_current_user', lambda: user):
            middleware.process_request(request)

        self.assertEqual(1, User.objects.count())
        django_user = request.user
        self.assertEqual(new_email, django_user.email)
        self.assertEqual(new_email.lower(), django_user.email_lower)


@override_settings(
    AUTH_USER_MODEL='djangae.GaeDatastoreUser',
    AUTHENTICATION_BACKENDS=('djangae.contrib.gauth_datastore.backends.AppEngineUserAPIBackend',)
)
class CustomPermissionsUserModelBackendTest(TestCase):
    """
    Tests for the ModelBackend using the CustomPermissionsUser model.

    As with the ExtensionUser test, this isn't a perfect test, because both
    the User and CustomPermissionsUser are synchronized to the database,
    which wouldn't ordinary happen in production.
    """
    UserModel = GaeDatastoreUser

    def setUp(self):
        # Fix Django so that we can use our custom user model.
        # TODO: Submit a fix to Django to allow override_settings(AUTH_USER_MODEL='something') to
        # work, even if the project has already set AUTH_USER_MODEL to a custom user
        super(CustomPermissionsUserModelBackendTest, self).setUp()

        GaeDatastoreUser.objects = GaeDatastoreUser._default_manager
        GaeDatastoreUser.base_manager_name = 'objects'

        self.user = GaeDatastoreUser.objects.create(
            username='test1',
            email='test@example.com',
            password=make_password(None),
            is_active=True,
        )
        self.superuser = GaeDatastoreUser.objects.create(
            username='test2',
            email='test2@example.com',
            is_superuser=True,
            password=make_password(None),
            is_active=True,
        )

    def tearDown(self):
        GaeDatastoreUser.objects.all().delete()
        super(CustomPermissionsUserModelBackendTest, self).tearDown()

    def test_has_perm(self):
        user = self.UserModel.objects.get(pk=self.user.pk)
        self.assertEqual(user.has_perm('auth.test'), False)
        user.is_staff = True
        user.save()
        self.assertEqual(user.has_perm('auth.test'), False)
        user.is_superuser = True
        user.save()
        self.assertEqual(user.has_perm('auth.test'), True)
        user.is_staff = False
        user.is_superuser = False
        user.save()
        self.assertEqual(user.has_perm('auth.test'), False)
        user.is_staff = True
        user.is_superuser = True
        user.is_active = False
        user.save()
        self.assertEqual(user.has_perm('auth.test'), False)

    def test_custom_perms(self):
        user = self.UserModel.objects.get(pk=self.user.pk)
        user.user_permissions = ['auth.test']
        user.save()

        # reloading user to purge the _perm_cache
        user = self.UserModel.objects.get(pk=self.user.pk)
        self.assertEqual(user.get_all_permissions() == set(['auth.test']), True)
        self.assertEqual(user.get_group_permissions(), set([]))
        self.assertEqual(user.has_module_perms('Group'), False)
        self.assertEqual(user.has_module_perms('auth'), True)
        user.user_permissions.extend(['auth.test2', 'auth.test3'])
        user.save()
        user = self.UserModel.objects.get(pk=self.user.pk)
        self.assertEqual(user.get_all_permissions(), set(['auth.test2', 'auth.test', 'auth.test3']))
        self.assertEqual(user.has_perm('test'), False)
        self.assertEqual(user.has_perm('auth.test'), True)
        self.assertEqual(user.has_perms(['auth.test2', 'auth.test3']), True)

        group = Group.objects.create(name='test_group')
        group.permissions = ['auth.test_group']
        group.save()
        user.groups = [group]
        user.save()

        user = self.UserModel.objects.get(pk=self.user.pk)
        exp = set(['auth.test2', 'auth.test', 'auth.test3', 'auth.test_group'])
        self.assertEqual(user.get_all_permissions(), exp)
        self.assertEqual(user.get_group_permissions(), set(['auth.test_group']))
        self.assertEqual(user.has_perms(['auth.test3', 'auth.test_group']), True)

        user = AnonymousUser()
        self.assertEqual(user.has_perm('test'), False)
        self.assertEqual(user.has_perms(['auth.test2', 'auth.test3']), False)

    def test_has_no_object_perm(self):
        """Regressiontest for #12462"""
        user = self.UserModel.objects.get(pk=self.user.pk)
        user.user_permissions = ['auth.test']
        user.save()

        self.assertEqual(user.has_perm('auth.test', 'object'), False)
        self.assertEqual(user.get_all_permissions('object'), set([]))
        self.assertEqual(user.has_perm('auth.test'), True)
        self.assertEqual(user.get_all_permissions(), set(['auth.test']))

    def test_get_all_superuser_permissions(self):
        """A superuser has all permissions. Refs #14795."""
        user = self.UserModel.objects.get(pk=self.superuser.pk)
        self.assertEqual(len(user.get_all_permissions()), len(get_permission_choices()))


@override_settings(
    AUTH_USER_MODEL='djangae.GaeDatastoreUser',
    AUTHENTICATION_BACKENDS=('djangae.contrib.gauth_datastore.backends.AppEngineUserAPIBackend',)
)
class SwitchAccountsTests(TestCase):
    """ Tests for the switch accounts functionality. """

    @override_settings(DJANGAE_CREATE_UNKNOWN_USER=True)
    def test_switch_accounts(self):
        gcu = 'djangae.contrib.gauth.middleware.users.get_current_user'
        final_destination = '/death/' # there's no escaping it
        switch_accounts_url = get_switch_accounts_url(next=final_destination)
        any_url = '/_ah/warmup'
        jekyll = users.User(email='jekyll@gmail.com', _user_id='1')
        hyde = users.User(email='hyde@gmail.com', _user_id='2')

        # we start our scenario with the user logged in
        with sleuth.switch(gcu, lambda: jekyll):
            response = self.client.get(any_url)
            # Check that the user is logged in
            expected_user_query = GaeDatastoreUser.objects.filter(username=jekyll.user_id())
            self.assertEqual(len(expected_user_query), 1)
            self.assertEqual(int(self.client._session()['_auth_user_id']), expected_user_query[0].pk)
            # Now call the switch_accounts view, which should give us a redirect to the login page
            response = self.client.get(switch_accounts_url, follow=False)
            self.assertEqual(response.status_code, 302)
            self.assertEqual(response['location'], users.create_login_url(switch_accounts_url))
            # In tests, we don't have dev_appserver fired up, so we can't actually call the login
            # URL, but let's suppose that the user wasn't logged into multiple accounts at once
            # and so the login page redirected us straight back to the switch_accounts view.
            # It should detect this, and should now redirect us to the log*out* URL with a
            # destination of the log*in* URL
            response = self.client.get(switch_accounts_url)
            self.assertEqual(response.status_code, 302)
            self.assertEqual(
                response['location'],
                users.create_logout_url(users.create_login_url(switch_accounts_url))
            )
            # And now we have to emulate the scenario that we have now logged in with a different
            # account, so re-mock that
        with sleuth.switch(gcu, lambda: hyde):
            # Now that we're logged in as a different user, we expect request.user to get set to
            # the equivalent Django user and to be redirected to our final destination
            response = self.client.get(switch_accounts_url)
            redirect_path = urlparse(response['location']).path # it has the host name as well
            self.assertEqual(redirect_path, final_destination)
            expected_user_query = GaeDatastoreUser.objects.filter(username=hyde.user_id())
            self.assertEqual(len(expected_user_query), 1)
            self.assertEqual(int(self.client._session()['_auth_user_id']), expected_user_query[0].pk)

    @override_settings(DJANGAE_CREATE_UNKNOWN_USER=True)
    def test_switch_to_same_account(self):
        gcu = 'djangae.contrib.gauth.middleware.users.get_current_user'
        final_destination = '/death/'
        switch_accounts_url = get_switch_accounts_url(next=final_destination)
        any_url = '/_ah/warmup'
        jekyll = users.User(email='jekyll@gmail.com', _user_id='1')

        with sleuth.switch(gcu, lambda: jekyll):
            response = self.client.get(any_url)
            # Check that the user is logged in
            expected_user_query = GaeDatastoreUser.objects.filter(username=jekyll.user_id())
            self.assertEqual(len(expected_user_query), 1)
            self.assertEqual(int(self.client._session()['_auth_user_id']), expected_user_query[0].pk)
            # Call switch_accounts view, which should give a redirect to login url
            response = self.client.get(switch_accounts_url, follow=False)
            self.assertEqual(response.status_code, 302)
            self.assertEqual(response['location'], users.create_login_url(switch_accounts_url))
            # Assume the user is signed in to one account, so it should redirect to logout url
            response = self.client.get(switch_accounts_url)
            self.assertEqual(response.status_code, 302)
            self.assertEqual(
                response['location'],
                users.create_logout_url(users.create_login_url(switch_accounts_url))
            )
            # Now the user decides against switching accounts and comes back with the same account
            response = self.client.get(switch_accounts_url)
            redirect_path = urlparse(response['location']).path
            self.assertEqual(redirect_path, final_destination)
            expected_user_query = GaeDatastoreUser.objects.filter(username=jekyll.user_id())
            self.assertEqual(len(expected_user_query), 1)
            self.assertEqual(int(self.client._session()['_auth_user_id']), expected_user_query[0].pk)


class ModelTests(TestCase):

    def test_email_uniqueness_validation_raised_correctly(self):
        """ GaeAbstractBaseUser has an `email_lower` field whcih is unique, but it's really a proxy
            for uniqueness on the `email` field.
        """
        no_pass = make_password(None)
        User = get_user_model()
        user1 = User.objects.create_user("111111111111111111111", email="ab@example.com", password=no_pass)
        user2 = User(username="111111111111111111112", email="AB@example.com", password=no_pass)
        # We expect the second user to have a unique violation on the `email_lower` field, but it
        # should be attached to the (editable) `email` field
        try:
            user2.full_clean()
        except ValidationError as e:
            self.assertTrue("email" in e.error_dict)
            self.assertFalse("email_lower" in e.error_dict)
        # We should still be able to edit the existing user though
        user1.email = "AB@example.com"
        user1.full_clean()<|MERGE_RESOLUTION|>--- conflicted
+++ resolved
@@ -18,7 +18,6 @@
 
 
 # DJANGAE
-<<<<<<< HEAD
 from djangae.contrib.gauth.datastore.models import GaeDatastoreUser, Group, get_permission_choices
 from djangae.contrib.gauth.datastore.backends import AppEngineUserAPIBackend
 from djangae.contrib.gauth.middleware import (
@@ -26,13 +25,8 @@
     # this could be removed after we stop supporting Django version < 1.10.
     # we should then replace all calls to this function with
     # `user.is_authenticated`
-    user_is_authenticated,
+    user_is_authenticated
 )
-=======
-from djangae.contrib.gauth_datastore.models import GaeDatastoreUser, Group, get_permission_choices
-from djangae.contrib.gauth_datastore.backends import AppEngineUserAPIBackend
-from djangae.contrib.gauth.middleware import AuthenticationMiddleware
->>>>>>> 1e2e731c
 from djangae.contrib.gauth.settings import AUTHENTICATION_BACKENDS
 from djangae.contrib.gauth.utils import get_switch_accounts_url
 from djangae.contrib import sleuth
