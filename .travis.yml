--- conflicted
+++ resolved
@@ -3,17 +3,12 @@
 python:
 - '2.7'
 env:
-<<<<<<< HEAD
   - "DJANGO_VERSION=1.7"
   - "DJANGO_VERSION=1.8"
-  - "DJANGO_VERSION=master"
 
-=======
-- DJANGO_VERSION=1.7
-- DJANGO_VERSION=1.8
 before_install:
 - pip install codecov
->>>>>>> 7aa11739
+
 install:
 - cd testapp
 - python install_deps.py
